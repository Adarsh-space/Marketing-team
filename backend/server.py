from fastapi import FastAPI, APIRouter, HTTPException, BackgroundTasks, Query, UploadFile, File, Form
from fastapi.responses import RedirectResponse, StreamingResponse, HTMLResponse
from dotenv import load_dotenv
from starlette.middleware.cors import CORSMiddleware
from motor.motor_asyncio import AsyncIOMotorClient
import os
import logging
from pathlib import Path
from pydantic import BaseModel, Field, ConfigDict
from typing import List, Optional, Dict, Any
import uuid
from datetime import datetime, timezone
import httpx
from authlib.integrations.starlette_client import OAuth
import io

# Import agent orchestrator, voice service, social media service, vector memory, and collaboration system
from agents.orchestrator import AgentOrchestrator
from agents.integrated_supervisor import IntegratedSupervisor
from voice_service import VoiceService
from social_media_service import SocialMediaService
from vector_memory_service import VectorMemoryService
from agent_collaboration_system import AgentCollaborationSystem

# Import Zoho services
from zoho_auth_service import ZohoAuthService
from zoho_crm_service import ZohoCRMService
from zoho_mail_service import ZohoMailService
from zoho_campaigns_service import ZohoCampaignsService
from zoho_analytics_service import ZohoAnalyticsService

# Import social media integration service
from social_media_integration_service import SocialMediaIntegrationService

# Import new integration services
from unified_social_service import UnifiedSocialService
from oauth_manager import OAuthManager
from analytics_aggregator import AnalyticsAggregator
from job_scheduler import JobScheduler

# Import new feature services
from tenant_service import TenantService
from auth_service import AuthService
from credits_service import CreditsService
from payment_service import PaymentService
from scraping_service import ScrapingService
from zoho_marketing_automation_service import ZohoMarketingAutomationService
from zoho_flow_service import ZohoFlowService
from zoho_salesiq_service import ZohoSalesIQService

ROOT_DIR = Path(__file__).parent
load_dotenv(ROOT_DIR / '.env')

# MongoDB connection
mongo_url = os.environ['MONGO_URL']

# Configure SSL only for Atlas (srv:// protocol)
if "mongodb+srv://" in mongo_url:
    import certifi
    client = AsyncIOMotorClient(
        mongo_url,
        tlsCAFile=certifi.where(),
        serverSelectionTimeoutMS=10000,
        connectTimeoutMS=20000
    )
else:
    # Local MongoDB, no SSL
    client = AsyncIOMotorClient(mongo_url)

db = client[os.environ['DB_NAME']]

async def initialize_database():
    """Initialize database collections and indexes on startup."""
    try:
        logger.info("Initializing database collections...")
        
        # Get list of existing collections
        existing_collections = await db.list_collection_names()
        
        # Collections to create
        required_collections = [
            "conversations",
            "campaigns",
            "user_memory",
            "agent_memory",
            "global_memory",
            "tenants",
            "agent_events",
            "agent_tasks",
            "zoho_tokens",  # Zoho OAuth tokens
            "social_credentials",  # Social media credentials (legacy)
            "oauth_states",  # OAuth state management
            "social_accounts",  # Connected social media accounts
            "social_posts",  # Social media posts
            "analytics_data",  # Analytics data
            "scheduled_jobs",  # Job scheduler
            "email_campaigns",  # Email campaigns
            "content_library",  # Content library
            "zoho_crm_records",  # Zoho CRM data
            "settings",
            "published_content",
            "approval_requests",  # Approval workflow
            "users"  # User profiles
        ]
        
        # Create missing collections
        for collection_name in required_collections:
            if collection_name not in existing_collections:
                await db.create_collection(collection_name)
                logger.info(f"✅ Created collection: {collection_name}")
            else:
                logger.info(f"✓ Collection exists: {collection_name}")
        
        # Create indexes
        await db.conversations.create_index("conversation_id", unique=True)
        await db.campaigns.create_index("campaign_id", unique=True)
        await db.tenants.create_index("user_id", unique=True)
        await db.user_memory.create_index("user_id")
        await db.agent_memory.create_index("agent_name")
        await db.agent_events.create_index([("conversation_id", 1), ("timestamp", -1)])

        # New collection indexes
        await db.users.create_index("user_id", unique=True)
        await db.oauth_states.create_index("state", unique=True)
        await db.oauth_states.create_index("expires_at")
        await db.social_accounts.create_index("account_id", unique=True)
        await db.social_accounts.create_index("user_id")
        await db.social_posts.create_index("post_id", unique=True)
        await db.social_posts.create_index("user_id")
        await db.analytics_data.create_index([("platform", 1), ("identifier", 1), ("date", -1)])
        await db.scheduled_jobs.create_index([("user_id", 1), ("status", 1)])
        await db.scheduled_jobs.create_index("scheduled_time")
        await db.email_campaigns.create_index("campaign_id", unique=True)
        await db.content_library.create_index("user_id")
        await db.zoho_crm_records.create_index([("user_id", 1), ("module", 1)])
        
        logger.info("✅ Database initialization complete!")
        
        # Test connection
        await db.command("ping")
        logger.info("✅ MongoDB Atlas connection successful!")
        
    except Exception as e:
        logger.error(f"❌ Database initialization error: {str(e)}")
        # Don't fail the app, continue with warnings
        pass

# Initialize services
orchestrator = AgentOrchestrator(db)
integrated_supervisor = IntegratedSupervisor(db)  # New integrated supervisor
voice_service = VoiceService()
social_media_service = SocialMediaService()
vector_memory = VectorMemoryService(db)
collaboration_system = AgentCollaborationSystem(db)

# Initialize Zoho services
zoho_auth = ZohoAuthService(db)
zoho_crm = ZohoCRMService(zoho_auth)
zoho_mail = ZohoMailService(zoho_auth)
zoho_campaigns = ZohoCampaignsService(zoho_auth)
zoho_analytics = ZohoAnalyticsService(zoho_auth)

# Initialize social media integration service
social_media_integration = SocialMediaIntegrationService(zoho_crm, db)

# Initialize new integration services
oauth_manager = OAuthManager(client)
unified_social_service = UnifiedSocialService(client, oauth_manager)
analytics_aggregator = AnalyticsAggregator(client, oauth_manager)
job_scheduler = JobScheduler(client, oauth_manager, unified_social_service, analytics_aggregator)

# Initialize new feature services
tenant_service = TenantService(zoho_crm, db)
jwt_secret = os.getenv("JWT_SECRET", "default-secret-change-this-in-production")
auth_service = AuthService(zoho_crm, tenant_service, db, jwt_secret)
credits_service = CreditsService(tenant_service, db)
stripe_key = os.getenv("STRIPE_SECRET_KEY", "")
payment_service = PaymentService(credits_service, tenant_service, stripe_key)
google_maps_key = os.getenv("GOOGLE_MAPS_API_KEY", "")
scraping_service = ScrapingService(zoho_crm, credits_service, google_maps_key)
zoho_marketing_automation = ZohoMarketingAutomationService(zoho_auth)
zoho_flow = ZohoFlowService(zoho_auth)
zoho_salesiq = ZohoSalesIQService(zoho_auth)

# Update SocialMediaAgent with all services
from agents.social_media_agent import SocialMediaAgent
social_media_agent = SocialMediaAgent(
    social_media_service=social_media_integration,  # Legacy service
    unified_social_service=unified_social_service,  # New unified service
    job_scheduler=job_scheduler  # Job scheduler
)

# Create the main app
app = FastAPI(
    title="AI Marketing Automation Platform",
    description="Multi-agent AI marketing platform with conversational interface",
    version="1.0.0"
)

# Create router with /api prefix
api_router = APIRouter(prefix="/api")

# Configure logging
logging.basicConfig(
    level=logging.INFO,
    format='%(asctime)s - %(name)s - %(levelname)s - %(message)s'
)
logger = logging.getLogger(__name__)

# ==================== Models ====================

class ChatMessage(BaseModel):
    message: str
    conversation_id: Optional[str] = None
    user_id: Optional[str] = "default_user"  # Added user_id field

class ChatResponse(BaseModel):
    type: str  # "conversation" | "campaign_created" | "image_generated" | "error"
    message: str
    conversation_id: str
    campaign_id: Optional[str] = None
    questions: Optional[List[str]] = []
    ready_to_plan: bool = False
    image_base64: Optional[str] = None  # For image generation
    prompt_used: Optional[str] = None  # DALL-E prompt used

class CampaignBrief(BaseModel):
    product: str
    target_audience: str
    objective: str
    budget: Optional[str] = "Flexible"
    timeline: Optional[str] = "30-60 days"
    channels: List[str] = ["Email", "Social Media", "PPC", "SEO"]
    additional_context: Optional[str] = ""

class Campaign(BaseModel):
    campaign_id: str
    brief: Dict[str, Any]
    status: str
    created_at: str
    plan: Optional[Dict[str, Any]] = None
    results: Optional[Dict[str, Any]] = None

# ==================== Chat Endpoints ====================

@api_router.post("/chat", response_model=ChatResponse)
async def chat(message: ChatMessage):
    """
    Process user message through Conversational Interface Agent.
    Gathers requirements and creates campaigns when ready.
    NOW WITH VECTOR MEMORY!
    """
    try:
        user_id = message.user_id or "default_user"
        
        # Generate conversation ID if not provided
        conversation_id = message.conversation_id or str(uuid.uuid4())
        
        # Get or create tenant for this user
        tenant = await vector_memory.get_or_create_tenant(user_id)
        
        # If new user, greet them
        if tenant["is_new"]:
            logger.info(f"New user detected: {user_id}, creating tenant")
        
        # Store user message in vector memory
        await vector_memory.store_memory(
            user_id=user_id,
            content=message.message,
            memory_type="user_message",
            metadata={"conversation_id": conversation_id}
        )
        
        # Get relevant context from vector memory
        context = await vector_memory.get_context_for_agent(
            user_id=user_id,
            agent_name="ConversationalAgent",
            query=message.message
        )
        
        # Publish event: User message received
        await collaboration_system.publish_event(
            agent_name="System",
            event_type="user_message_received",
            data={"message": message.message[:100]},
            user_id=user_id,
            conversation_id=conversation_id
        )
        
        # Process message through orchestrator (with context)
        response = await orchestrator.process_user_message(
            user_message=message.message,
            conversation_id=conversation_id,
            vector_context=context  # Pass memory context
        )
        
        # Store agent response in vector memory
        agent_message = response.get("message", "")
        if agent_message:
            await vector_memory.store_memory(
                user_id=user_id,
                content=agent_message,
                memory_type="agent_response",
                agent_name="ConversationalAgent",
                metadata={"conversation_id": conversation_id}
            )
        
        # Publish event: Agent responded
        await collaboration_system.publish_event(
            agent_name="ConversationalAgent",
            event_type="agent_responded",
            data={"response_type": response.get("type")},
            user_id=user_id,
            conversation_id=conversation_id
        )
        
        return ChatResponse(
            type=response.get("type", "conversation"),
            message=response.get("message", ""),
            conversation_id=conversation_id,
            campaign_id=response.get("campaign_id"),
            questions=response.get("questions", []),
            ready_to_plan=response.get("ready_to_plan", False),
            image_base64=response.get("image_base64"),  # Include image data
            prompt_used=response.get("prompt_used")  # Include DALL-E prompt
        )
        
    except Exception as e:
        logger.error(f"Chat error: {str(e)}")
        raise HTTPException(status_code=500, detail=str(e))

@api_router.get("/conversations/{conversation_id}")
async def get_conversation(conversation_id: str):
    """
    Get conversation history.
    """
    try:
        conversation = await db.conversations.find_one(
            {"conversation_id": conversation_id},
            {"_id": 0}
        )
        
        if not conversation:
            raise HTTPException(status_code=404, detail="Conversation not found")
        
        return conversation
        
    except HTTPException:
        raise
    except Exception as e:
        logger.error(f"Error fetching conversation: {str(e)}")
        raise HTTPException(status_code=500, detail=str(e))

# ==================== Vector Memory Endpoints ====================

@api_router.post("/memory/search")
async def search_memories(data: Dict[str, Any]):
    """
    Semantic search in vector memory.
    
    Expected data:
    {
        "user_id": "user_id",
        "query": "search query",
        "limit": 5,
        "scope": "user" or "agent" or "global"
    }
    """
    try:
        user_id = data.get("user_id", "default_user")
        query = data.get("query", "")
        limit = data.get("limit", 5)
        scope = data.get("scope", "user")
        
        if not query:
            raise HTTPException(status_code=400, detail="Query is required")
        
        results = await vector_memory.search_memories(
            user_id=user_id,
            query=query,
            limit=limit,
            scope=scope
        )
        
        return {
            "status": "success",
            "results": results,
            "count": len(results)
        }
        
    except HTTPException:
        raise
    except Exception as e:
        logger.error(f"Memory search error: {str(e)}")
        raise HTTPException(status_code=500, detail=str(e))

@api_router.get("/memory/profile/{user_id}")
async def get_user_profile(user_id: str):
    """Get user profile built from memories."""
    try:
        profile = await vector_memory.get_user_profile(user_id)
        
        if not profile:
            raise HTTPException(status_code=404, detail="User profile not found")
        
        return {
            "status": "success",
            "profile": profile
        }
        
    except HTTPException:
        raise
    except Exception as e:
        logger.error(f"Error getting user profile: {str(e)}")
        raise HTTPException(status_code=500, detail=str(e))

# ==================== Agent Collaboration Endpoints ====================

@api_router.get("/collaboration/events/{conversation_id}")
async def get_collaboration_events(conversation_id: str, limit: int = Query(default=50, le=100)):
    """
    Get all agent collaboration events for a conversation.
    Shows how agents are working together.
    """
    try:
        events = await collaboration_system.get_conversation_events(
            conversation_id=conversation_id,
            limit=limit
        )
        
        return {
            "status": "success",
            "events": events,
            "count": len(events)
        }
        
    except Exception as e:
        logger.error(f"Error getting collaboration events: {str(e)}")
        raise HTTPException(status_code=500, detail=str(e))

@api_router.get("/collaboration/agent/{agent_name}")
async def get_agent_activity(agent_name: str, limit: int = Query(default=20, le=50)):
    """Get recent activity for a specific agent."""
    try:
        activity = await collaboration_system.get_agent_activity(
            agent_name=agent_name,
            limit=limit
        )
        
        return {
            "status": "success",
            "agent": agent_name,
            "activity": activity,
            "count": len(activity)
        }
        
    except Exception as e:
        logger.error(f"Error getting agent activity: {str(e)}")
        raise HTTPException(status_code=500, detail=str(e))

# ==================== Campaign Endpoints ====================

@api_router.post("/campaigns")
async def create_campaign(brief: CampaignBrief, background_tasks: BackgroundTasks):
    """
    Create a new campaign from a brief.
    Starts plan execution in background.
    """
    try:
        # Create campaign
        campaign = await orchestrator.create_campaign(brief.model_dump())
        campaign_id = campaign["campaign_id"]
        
        # Start execution in background (but we'll do it synchronously per requirements)
        # Execute campaign plan immediately (synchronous)
        result = await orchestrator.execute_campaign_plan(campaign_id)
        
        return {
            "campaign_id": campaign_id,
            "status": "completed",
            "message": "Campaign executed successfully",
            "plan": result.get("plan"),
            "results": result.get("results")
        }
        
    except Exception as e:
        logger.error(f"Error creating campaign: {str(e)}")
        raise HTTPException(status_code=500, detail=str(e))

@api_router.get("/campaigns/{campaign_id}")
async def get_campaign(campaign_id: str):
    """
    Get campaign details including plan and results.
    """
    try:
        campaign = await orchestrator.get_campaign(campaign_id)
        
        if not campaign:
            raise HTTPException(status_code=404, detail="Campaign not found")
        
        return campaign
        
    except HTTPException:
        raise
    except Exception as e:
        logger.error(f"Error fetching campaign: {str(e)}")
        raise HTTPException(status_code=500, detail=str(e))

@api_router.post("/campaigns/{campaign_id}/execute")
async def execute_campaign(campaign_id: str):
    """
    Execute a campaign plan (run all agents).
    """
    try:
        result = await orchestrator.execute_campaign_plan(campaign_id)
        return result
        
    except Exception as e:
        logger.error(f"Error executing campaign: {str(e)}")
        raise HTTPException(status_code=500, detail=str(e))

@api_router.get("/campaigns")
async def list_campaigns(limit: int = Query(default=50, le=100)):
    """
    List all campaigns.
    """
    try:
        campaigns = await orchestrator.list_campaigns(limit=limit)
        return {"campaigns": campaigns, "count": len(campaigns)}
        
    except Exception as e:
        logger.error(f"Error listing campaigns: {str(e)}")
        raise HTTPException(status_code=500, detail=str(e))

# ==================== Analytics Endpoints ====================

@api_router.get("/analytics/dashboard")
async def get_dashboard():
    """
    Get dashboard analytics summary.
    """
    try:
        # Get campaign stats
        total_campaigns = await db.campaigns.count_documents({})
        active_campaigns = await db.campaigns.count_documents({"status": {"$in": ["planning", "executing"]}})
        completed_campaigns = await db.campaigns.count_documents({"status": "completed"})
        
        # Get recent campaigns
        recent = await db.campaigns.find(
            {},
            {"_id": 0, "campaign_id": 1, "brief": 1, "status": 1, "created_at": 1}
        ).sort("created_at", -1).limit(5).to_list(5)
        
        return {
            "stats": {
                "total_campaigns": total_campaigns,
                "active_campaigns": active_campaigns,
                "completed_campaigns": completed_campaigns
            },
            "recent_campaigns": recent
        }
        
    except Exception as e:
        logger.error(f"Error fetching dashboard: {str(e)}")
        raise HTTPException(status_code=500, detail=str(e))

# ==================== Individual Agent Chat ====================

@api_router.post("/agent-chat")
async def agent_chat(data: Dict[str, Any]):
    """
    Chat with individual agents directly with vector memory context.
    Returns natural conversation instead of JSON.
    """
    try:
        agent_id = data.get("agent_id")
        message = data.get("message")
        user_id = data.get("user_id", "default_user")
        conversation_id = data.get("conversation_id", str(uuid.uuid4()))

        # Get the specific agent
        agent = orchestrator.agents.get(agent_id)

        if not agent:
            raise HTTPException(status_code=404, detail="Agent not found")

        # Get or create tenant for this user
        await vector_memory.get_or_create_tenant(user_id)

        # Store user message in vector memory
        await vector_memory.store_memory(
            user_id=user_id,
            content=message,
            memory_type="user_message",
            agent_name=agent_id,
            metadata={"conversation_id": conversation_id}
        )

        # Get relevant context from vector memory for this specific agent
        context = await vector_memory.get_context_for_agent(
            user_id=user_id,
            agent_name=agent_id,
            query=message
        )

        # Publish collaboration event
        await collaboration_system.publish_event(
            agent_name=agent_id,
            event_type="task_started",
            data={"task": "direct_chat", "message": message[:100]},
            user_id=user_id,
            conversation_id=conversation_id
        )

        # Prepare task payload with vector context
        task_payload = {
            "task_id": "direct_chat",
            "user_message": message,
            "vector_context": context,  # Add vector context
            "campaign_brief": {"product": "User inquiry", "target_audience": "General"},
            "previous_results": {}
        }

        # Execute agent with message and context
        result = await agent.execute(task_payload)

        # Extract response string from result
        agent_result = result.get("result", {})

        # Clean the response to natural language
        from utils.response_formatter import clean_agent_response
        response_text = clean_agent_response(agent_result)

        # Check if user requested image or video generation
        image_base64 = None
        video_concept = None
        prompt_used = None

        # Detect image generation requests
        image_keywords = ["create image", "generate image", "make image", "design image",
                         "create visual", "generate visual", "create graphic", "generate graphic",
                         "create picture", "show me image", "create post", "generate post",
                         "make post", "design post", "create poster", "make poster", "design poster"]

        video_keywords = ["create video", "generate video", "make video", "design video",
                         "create clip", "video concept", "video storyboard", "make clip",
                         "create reel", "make reel", "video script"]

        message_lower = message.lower()

        # Generate image if requested
        if any(keyword in message_lower for keyword in image_keywords):
            try:
                image_agent = orchestrator.agents.get("ImageGenerationAgent")
                if image_agent:
                    img_result = await image_agent.generate_image_from_context({
                        "content": message,
                        "platform": "social media",
                        "brand_info": ""
                    })
                    if img_result.get("status") == "success":
                        image_base64 = img_result.get("image_base64")
                        prompt_used = img_result.get("prompt_used")
                    else:
                        # Image generation failed, append error to response
                        error_msg = img_result.get("message", "Image generation failed")
                        response_text += f"\n\n[Error: {error_msg}]"
                else:
                    response_text += "\n\n[Error: ImageGenerationAgent not found]"
            except Exception as e:
                response_text += f"\n\n[Error generating image: {str(e)}]"

        # Generate video concept if requested
        elif any(keyword in message_lower for keyword in video_keywords):
            try:
                from agents.video_generation_agent import VideoGenerationAgent
                video_agent = VideoGenerationAgent()
                video_result = await video_agent.generate_video_concept({
                    "content": message,
                    "platform": "Instagram Reels",
                    "duration": 30,
                    "style": "modern and engaging",
                    "goal": "engagement"
                })
                if "error" not in video_result:
                    video_concept = video_result
                else:
                    error_msg = video_result.get("details", "Video generation failed")
                    response_text += f"\n\n[Error: {error_msg}]"
            except Exception as e:
                response_text += f"\n\n[Error generating video: {str(e)}]"

        # Store agent response in vector memory
        await vector_memory.store_memory(
            user_id=user_id,
            content=response_text,
            memory_type="agent_response",
            agent_name=agent_id,
            metadata={"conversation_id": conversation_id}
        )

        # Publish completion event
        await collaboration_system.publish_event(
            agent_name=agent_id,
            event_type="task_completed",
            data={"task": "direct_chat"},
            user_id=user_id,
            conversation_id=conversation_id
        )

        return {
            "response": response_text,
            "image_base64": image_base64,
            "video_concept": video_concept,
            "prompt_used": prompt_used,
            "conversation_id": conversation_id
        }

    except HTTPException:
        raise
    except Exception as e:
        logger.error(f"Agent chat error: {str(e)}")
        raise HTTPException(status_code=500, detail=str(e))

# ==================== Image Generation Endpoints ====================

@api_router.post("/generate-image")
async def generate_image(data: Dict[str, Any]):
    """
    Generate marketing image using AI.
    
    Expected data:
    {
        "content": "Marketing content/post text",
        "brand_info": "Brand information (optional)",
        "platform": "Target platform like Instagram, Facebook (optional)",
        "conversation_id": "conversation_id to get context (optional)"
    }
    """
    try:
        content = data.get("content", "")
        brand_info = data.get("brand_info", "")
        platform = data.get("platform", "social media")
        conversation_id = data.get("conversation_id")
        
        # If conversation_id provided, get additional context
        if conversation_id:
            conversation = await db.conversations.find_one({"conversation_id": conversation_id})
            if conversation:
                # Extract brand info from conversation history
                messages = conversation.get("messages", [])
                for msg in messages:
                    if msg.get("role") == "user":
                        user_content = msg.get("content", "")
                        # Look for website mentions or brand names
                        if "website" in user_content.lower() or ".com" in user_content:
                            brand_info += f" {user_content}"
        
        # Get ImageGenerationAgent
        image_agent = orchestrator.agents.get("ImageGenerationAgent")
        
        if not image_agent:
            raise HTTPException(status_code=500, detail="Image generation agent not available")
        
        # Generate image
        logger.info(f"Generating image for content: {content[:100]}...")
        result = await image_agent.generate_image_from_context({
            "content": content,
            "brand_info": brand_info,
            "platform": platform
        })
        
        if result.get("status") == "success":
            return {
                "status": "success",
                "image_base64": result.get("image_base64"),
                "prompt": result.get("prompt_used"),
                "message": "Image generated successfully!"
            }
        else:
            raise HTTPException(
                status_code=500,
                detail=result.get("message", "Image generation failed")
            )
        
    except HTTPException:
        raise
    except Exception as e:
        logger.error(f"Image generation error: {str(e)}")
        raise HTTPException(status_code=500, detail=str(e))

@api_router.post("/generate-video")
async def generate_video(data: Dict[str, Any]):
    """
    Generate marketing video using Sora AI.

    Expected data:
    {
        "content": "Marketing message/product description",
        "brand_info": "Brand information (optional)",
        "platform": "Target platform like TikTok, Instagram Reels, YouTube",
        "duration": Duration in seconds (4-20),
        "resolution": "720p or 1080p",
        "conversation_id": "conversation_id to get context (optional)"
    }
    """
    try:
        content = data.get("content", "")
        brand_info = data.get("brand_info", "")
        platform = data.get("platform", "Instagram Reels")
        duration = data.get("duration", 10)
        resolution = data.get("resolution", "1080p")
        conversation_id = data.get("conversation_id")

        # Validate duration (Sora supports 4-20 seconds)
        if duration < 4:
            duration = 4
        elif duration > 20:
            duration = 20

        # If conversation_id provided, get additional context
        if conversation_id:
            conversation = await db.conversations.find_one({"conversation_id": conversation_id})
            if conversation:
                messages = conversation.get("messages", [])
                for msg in messages:
                    if msg.get("role") == "user":
                        user_content = msg.get("content", "")
                        if "website" in user_content.lower() or ".com" in user_content:
                            brand_info += f" {user_content}"

        # Get MultiModelVideoAgent
        video_agent = orchestrator.agents.get("MultiModelVideoAgent")
        
        if not video_agent:
            raise HTTPException(status_code=500, detail="Video generation agent not available")

        # Generate video
        logger.info(f"Generating video for content: {content[:100]}...")
        result = await video_agent.generate_video_from_context({
            "content": content,
            "brand_info": brand_info,
            "platform": platform,
            "duration": duration,
            "resolution": resolution
        })

        if result.get("status") == "success":
            return {
                "status": "success",
                "video_base64": result.get("video_base64"),
                "prompt": result.get("prompt_used"),
                "duration": result.get("duration"),
                "resolution": result.get("resolution"),
                "message": "Video generated successfully!"
            }
        elif result.get("status") == "concept_only":
            # Sora not available, return concept
            return {
                "status": "concept_only",
                "video_concept": result.get("video_concept"),
                "duration": result.get("duration"),
                "resolution": result.get("resolution"),
                "message": result.get("message"),
                "note": result.get("note")
            }
        else:
            raise HTTPException(
                status_code=500,
                detail=result.get("message", "Video generation failed")
            )

    except HTTPException:
        raise
    except Exception as e:
        logger.error(f"Video generation error: {str(e)}")
        raise HTTPException(status_code=500, detail=str(e))

# ==================== Settings Endpoints ====================

@api_router.get("/settings")
async def get_settings(user_id: str = "default_user"):
    """Get user settings and credentials."""
    try:
        settings = await db.settings.find_one(
            {"user_id": user_id},
            {"_id": 0}
        )
        
        if not settings:
            return {"credentials": {}}
        
        return settings
        
    except Exception as e:
        logger.error(f"Error fetching settings: {str(e)}")
        raise HTTPException(status_code=500, detail=str(e))

@api_router.post("/settings")
async def save_settings(data: Dict[str, Any], user_id: str = "default_user"):
    """Save user settings and credentials."""
    try:
        settings = {
            "user_id": user_id,
            "credentials": data.get("credentials", {}),
            "updated_at": datetime.now(timezone.utc).isoformat()
        }
        
        await db.settings.update_one(
            {"user_id": user_id},
            {"$set": settings},
            upsert=True
        )
        
        return {"status": "success", "message": "Settings saved"}
        
    except Exception as e:
        logger.error(f"Error saving settings: {str(e)}")
        raise HTTPException(status_code=500, detail=str(e))

# ==================== Social Media Publishing Endpoints ====================

@api_router.post("/publish")
async def publish_content(data: Dict[str, Any]):
    """
    Publish content to social media platforms.
    
    Expected data:
    {
        "platforms": ["facebook", "instagram"],
        "content": {
            "message": "Post text",
            "image_url": "https://...",
            "link": "https://..."
        },
        "user_id": "default_user"
    }
    """
    try:
        platforms = data.get("platforms", [])
        content = data.get("content", {})
        user_id = data.get("user_id", "default_user")
        
        if not platforms:
            raise HTTPException(status_code=400, detail="No platforms specified")
        
        # Get credentials from settings
        settings = await db.settings.find_one({"user_id": user_id})
        
        if not settings:
            raise HTTPException(
                status_code=404,
                detail="No credentials found. Please configure social media credentials in settings."
            )
        
        credentials = settings.get("credentials", {})
        
        # Validate required credentials based on platforms
        if "facebook" in platforms:
            if not credentials.get("facebook_page_id") or not credentials.get("facebook_access_token"):
                raise HTTPException(
                    status_code=400,
                    detail="Facebook credentials not configured. Please add Facebook Page ID and Access Token in settings."
                )
        
        if "instagram" in platforms:
            if not credentials.get("instagram_account_id"):
                raise HTTPException(
                    status_code=400,
                    detail="Instagram credentials not configured. Please add Instagram Business Account ID in settings."
                )
        
        # Publish to platforms
        results = await social_media_service.publish_to_multiple_platforms(
            platforms=platforms,
            credentials=credentials,
            content=content
        )
        
        # Store publishing record in database
        publishing_record = {
            "user_id": user_id,
            "platforms": platforms,
            "content": content,
            "results": results,
            "timestamp": datetime.now(timezone.utc).isoformat()
        }
        await db.published_content.insert_one(publishing_record)
        
        return {
            "status": "success",
            "results": results,
            "timestamp": publishing_record["timestamp"]
        }
        
    except HTTPException:
        raise
    except Exception as e:
        logger.error(f"Error publishing content: {str(e)}")
        raise HTTPException(status_code=500, detail=str(e))

@api_router.get("/publish/history")
async def get_publish_history(
    user_id: str = "default_user",
    limit: int = Query(default=20, le=100)
):
    """Get publishing history for a user."""
    try:
        history = await db.published_content.find(
            {"user_id": user_id},
            {"_id": 0}
        ).sort("timestamp", -1).limit(limit).to_list(limit)
        
        return {
            "history": history,
            "count": len(history)
        }
        
    except Exception as e:
        logger.error(f"Error fetching publish history: {str(e)}")
        raise HTTPException(status_code=500, detail=str(e))

# ==================== Voice Endpoints ====================

@api_router.post("/voice/speech-to-text")
async def speech_to_text(
    audio: UploadFile = File(...),
    language: Optional[str] = Form(None)
):
    """
    Convert speech to text using OpenAI Whisper.
    Supports multiple languages with auto-detection.
    """
    try:
        # Read audio file
        audio_data = await audio.read()
        audio_file = io.BytesIO(audio_data)
        audio_file.name = audio.filename or "audio.webm"
        
        # Transcribe
        transcript = await voice_service.speech_to_text(
            audio_file=audio_file,
            language=language
        )
        
        return {
            "transcript": transcript,
            "language": language or "auto-detected"
        }
        
    except Exception as e:
        logger.error(f"Speech-to-text error: {str(e)}")
        raise HTTPException(status_code=500, detail=str(e))

@api_router.post("/voice/text-to-speech")
async def text_to_speech(
    data: Dict[str, Any]
):
    """
    Convert text to speech using OpenAI TTS.
    Automatically detects language from text.
    """
    try:
        text = data.get("text")
        voice = data.get("voice", "nova")
        speed = data.get("speed", 1.0)
        
        if not text:
            raise HTTPException(status_code=400, detail="Text is required")
        
        # Generate speech
        audio_data = await voice_service.text_to_speech(
            text=text,
            voice=voice,
            speed=speed
        )
        
        # Return audio as streaming response
        return StreamingResponse(
            io.BytesIO(audio_data),
            media_type="audio/mpeg",
            headers={
                "Content-Disposition": "attachment; filename=speech.mp3"
            }
        )
        
    except Exception as e:
        logger.error(f"Text-to-speech error: {str(e)}")
        raise HTTPException(status_code=500, detail=str(e))

@api_router.get("/voice/languages")
async def get_supported_languages():
    """
    Get list of supported languages for voice interaction.
    """
    return {
        "languages": voice_service.SUPPORTED_LANGUAGES,
        "voices": voice_service.AVAILABLE_VOICES
    }

# ==================== Approval Workflow Endpoints ====================

@api_router.post("/integrated/chat")
async def integrated_chat(message: ChatMessage):
    """
    Process user message through integrated supervisor system.
    Uses LangChain multi-agent system for complex tasks.
    """
    try:
        user_id = message.user_id or "default_user"
        conversation_id = message.conversation_id or str(uuid.uuid4())

        # Get or create tenant
        await vector_memory.get_or_create_tenant(user_id)

        # Store user message
        await vector_memory.store_memory(
            user_id=user_id,
            content=message.message,
            memory_type="user_message",
            metadata={"conversation_id": conversation_id}
        )

        # Process with integrated supervisor
        result = await integrated_supervisor.process_request(
            user_request=message.message,
            conversation_id=conversation_id,
            use_langchain=True
        )

        # Store agent response
        if result.get("type") != "error":
            await vector_memory.store_memory(
                user_id=user_id,
                content=str(result.get("result", "")),
                memory_type="agent_response",
                metadata={"conversation_id": conversation_id}
            )

        return {
            **result,
            "conversation_id": conversation_id
        }

    except Exception as e:
        logger.error(f"Integrated chat error: {str(e)}")
        raise HTTPException(status_code=500, detail=str(e))

@api_router.get("/approvals/pending")
async def get_pending_approvals(conversation_id: Optional[str] = None):
    """
    Get all pending approval requests.
    """
    try:
        approvals = await integrated_supervisor.get_pending_approvals(conversation_id)
        return {
            "status": "success",
            "approvals": approvals,
            "count": len(approvals)
        }
    except Exception as e:
        logger.error(f"Error getting pending approvals: {str(e)}")
        raise HTTPException(status_code=500, detail=str(e))

@api_router.post("/approvals/{request_id}/approve")
async def approve_request(request_id: str, data: Optional[Dict[str, Any]] = None):
    """
    Approve a pending request.
    """
    try:
        notes = data.get("notes") if data else None
        result = await integrated_supervisor.approve_request(request_id, notes)
        return result
    except Exception as e:
        logger.error(f"Error approving request: {str(e)}")
        raise HTTPException(status_code=500, detail=str(e))

@api_router.post("/approvals/{request_id}/reject")
async def reject_request(request_id: str, data: Optional[Dict[str, Any]] = None):
    """
    Reject a pending request.
    """
    try:
        notes = data.get("notes") if data else None
        result = await integrated_supervisor.reject_request(request_id, notes)
        return result
    except Exception as e:
        logger.error(f"Error rejecting request: {str(e)}")
        raise HTTPException(status_code=500, detail=str(e))

@api_router.post("/approvals/{request_id}/voice")
async def process_voice_approval(request_id: str, data: Dict[str, Any]):
    """
    Process voice-based approval response.
    Expected data: {"user_response": "approve" | "reject"}
    """
    try:
        user_response = data.get("user_response", "")
        result = await integrated_supervisor.process_voice_approval(
            request_id=request_id,
            user_response=user_response
        )
        return result
    except Exception as e:
        logger.error(f"Error processing voice approval: {str(e)}")
        raise HTTPException(status_code=500, detail=str(e))

@api_router.get("/approvals/{request_id}/voice-prompt")
async def get_voice_approval_prompt(request_id: str):
    """
    Get voice prompt for an approval request.
    """
    try:
        prompt = await integrated_supervisor.get_voice_approval_prompt(request_id)
        return prompt
    except Exception as e:
        logger.error(f"Error getting voice prompt: {str(e)}")
        raise HTTPException(status_code=500, detail=str(e))

@api_router.get("/agent-communication")
async def get_agent_communication():
    """
    Get all agent-to-agent communication logs.
    """
    try:
        communication = integrated_supervisor.get_agent_communication()
        return {
            "status": "success",
            "communication": communication,
            "count": len(communication)
        }
    except Exception as e:
        logger.error(f"Error getting agent communication: {str(e)}")
        raise HTTPException(status_code=500, detail=str(e))

# ==================== Zoho Integration Endpoints ====================

@api_router.get("/zoho/connect")
async def zoho_connect(user_id: str = "default_user"):
    """Initiate Zoho OAuth connection."""
    try:
        state = str(uuid.uuid4())
        auth_url = zoho_auth.get_authorization_url(state=state)
        return {
            "status": "success",
            "authorization_url": auth_url,
            "state": state
        }
    except Exception as e:
        logger.error(f"Error initiating Zoho OAuth: {str(e)}")
        raise HTTPException(status_code=500, detail=str(e))

@api_router.get("/zoho/callback")
async def zoho_callback(code: str = None, state: str = None, error: str = None):
    """Handle Zoho OAuth callback."""
    # Get frontend URL from environment with better default handling
    frontend_url = os.environ.get('REACT_APP_FRONTEND_URL')
    if not frontend_url:
        # Try to infer from request if available, otherwise use localhost
        frontend_url = 'http://localhost:3000'
        logger.warning(f"REACT_APP_FRONTEND_URL not set, using default: {frontend_url}")

    try:
        # Check if Zoho returned an error
        if error:
            logger.error(f"Zoho OAuth error: {error}")
            return HTMLResponse(
                content=f"""
                <html>
                    <head><title>Zoho Connection Failed</title></head>
                    <body style="font-family: Arial; padding: 50px; text-align: center;">
                        <h2 style="color: #dc3545;">❌ Zoho Connection Failed</h2>
                        <p>Error: {error}</p>
                        <p>Redirecting to settings...</p>
                        <script>
                            setTimeout(function() {{
                                window.location.href = "{frontend_url}/settings?zoho=error&error={error}";
                            }}, 2000);
                        </script>
                    </body>
                </html>
                """,
                status_code=200
            )

        # Check if code parameter is missing
        if not code:
            logger.error("Zoho OAuth callback missing 'code' parameter")
            return HTMLResponse(
                content=f"""
                <html>
                    <head><title>Zoho Connection Failed</title></head>
                    <body style="font-family: Arial; padding: 50px; text-align: center;">
                        <h2 style="color: #dc3545;">❌ Zoho Connection Failed</h2>
                        <p>Error: Missing authorization code</p>
                        <p>Redirecting to settings...</p>
                        <script>
                            setTimeout(function() {{
                                window.location.href = "{frontend_url}/settings?zoho=error&error=missing_code";
                            }}, 2000);
                        </script>
                    </body>
                </html>
                """,
                status_code=400
            )

        logger.info(f"Zoho OAuth callback received, exchanging code for tokens...")

        # Exchange code for tokens
        result = await zoho_auth.exchange_code_for_tokens(
            authorization_code=code,
            user_id="default_user"
        )

        if result.get("status") == "success":
<<<<<<< HEAD
            return RedirectResponse(
                url=f"{os.environ.get('REACT_APP_FRONTEND_URL', 'http://localhost:3000')}/zoho-connections?zoho=connected"
            )
        else:
            return RedirectResponse(
                url=f"{os.environ.get('REACT_APP_FRONTEND_URL', 'http://localhost:3000')}/zoho-connections?zoho=error"
=======
            logger.info("✅ Zoho OAuth successful, tokens stored")
            return HTMLResponse(
                content=f"""
                <html>
                    <head><title>Zoho Connected Successfully</title></head>
                    <body style="font-family: Arial; padding: 50px; text-align: center;">
                        <h2 style="color: #28a745;">✅ Zoho Connected Successfully!</h2>
                        <p>Your Zoho account has been connected.</p>
                        <p>Redirecting to settings...</p>
                        <script>
                            setTimeout(function() {{
                                window.location.href = "{frontend_url}/settings?zoho=connected";
                            }}, 1500);
                        </script>
                    </body>
                </html>
                """,
                status_code=200
            )
        else:
            error_message = result.get("message", "Unknown error")
            error_type = result.get("error", "token_exchange_failed")
            logger.error(f"Zoho token exchange failed: {error_message}")
            return HTMLResponse(
                content=f"""
                <html>
                    <head><title>Zoho Connection Failed</title></head>
                    <body style="font-family: Arial; padding: 50px; text-align: center;">
                        <h2 style="color: #dc3545;">❌ Zoho Connection Failed</h2>
                        <p>Error: {error_message}</p>
                        <p>Redirecting to settings...</p>
                        <script>
                            setTimeout(function() {{
                                window.location.href = "{frontend_url}/settings?zoho=error&error={error_type}";
                            }}, 2000);
                        </script>
                    </body>
                </html>
                """,
                status_code=200
>>>>>>> d992b3c1
            )

    except Exception as e:
<<<<<<< HEAD
        logger.error(f"Zoho OAuth callback error: {str(e)}")
        return RedirectResponse(
            url=f"{os.environ.get('REACT_APP_FRONTEND_URL', 'http://localhost:3000')}/zoho-connections?zoho=error"
=======
        logger.error(f"Zoho OAuth callback error: {str(e)}", exc_info=True)
        return HTMLResponse(
            content=f"""
            <html>
                <head><title>Zoho Connection Error</title></head>
                <body style="font-family: Arial; padding: 50px; text-align: center;">
                    <h2 style="color: #dc3545;">❌ Zoho Connection Error</h2>
                    <p>An unexpected error occurred: {str(e)}</p>
                    <p>Redirecting to settings...</p>
                    <script>
                        setTimeout(function() {{
                            window.location.href = "{frontend_url}/settings?zoho=error&error=unexpected";
                        }}, 2000);
                    </script>
                </body>
            </html>
            """,
            status_code=500
>>>>>>> d992b3c1
        )

@api_router.get("/zoho/status")
async def zoho_status(user_id: str = "default_user"):
    """Check Zoho connection status."""
    try:
        status = await zoho_auth.get_connection_status(user_id)
        return status
    except Exception as e:
        logger.error(f"Error checking Zoho status: {str(e)}")
        raise HTTPException(status_code=500, detail=str(e))

@api_router.post("/zoho/disconnect")
async def zoho_disconnect(user_id: str = "default_user"):
    """Disconnect Zoho integration."""
    try:
        result = await zoho_auth.revoke_token(user_id)
        return result
    except Exception as e:
        logger.error(f"Error disconnecting Zoho: {str(e)}")
        raise HTTPException(status_code=500, detail=str(e))

# ==================== Zoho CRM Endpoints ====================

@api_router.post("/zoho/campaigns/create")
async def create_zoho_campaign(data: Dict[str, Any], user_id: str = "default_user"):
    """Create campaign in Zoho CRM."""
    try:
        result = await zoho_crm.create_campaign(data, user_id)
        return result
    except Exception as e:
        logger.error(f"Error creating campaign: {str(e)}")
        raise HTTPException(status_code=500, detail=str(e))

@api_router.get("/zoho/campaigns")
async def list_zoho_campaigns(user_id: str = "default_user", page: int = 1, per_page: int = 20):
    """List all campaigns from Zoho CRM."""
    try:
        result = await zoho_crm.list_campaigns(user_id, page, per_page)
        return result
    except Exception as e:
        logger.error(f"Error listing campaigns: {str(e)}")
        raise HTTPException(status_code=500, detail=str(e))

@api_router.get("/zoho/campaigns/{campaign_id}")
async def get_zoho_campaign(campaign_id: str, user_id: str = "default_user"):
    """Get campaign details from Zoho CRM."""
    try:
        result = await zoho_crm.get_campaign(campaign_id, user_id)
        return result
    except Exception as e:
        logger.error(f"Error getting campaign: {str(e)}")
        raise HTTPException(status_code=500, detail=str(e))

@api_router.put("/zoho/campaigns/{campaign_id}")
async def update_zoho_campaign(campaign_id: str, updates: Dict[str, Any], user_id: str = "default_user"):
    """Update campaign in Zoho CRM."""
    try:
        result = await zoho_crm.update_campaign(campaign_id, updates, user_id)
        return result
    except Exception as e:
        logger.error(f"Error updating campaign: {str(e)}")
        raise HTTPException(status_code=500, detail=str(e))

# ==================== Zoho Mail Endpoints ====================

@api_router.post("/zoho/mail/send")
async def send_zoho_mail(data: Dict[str, Any], user_id: str = "default_user"):
    """
    Send email via Zoho Mail.

    Expected data:
    {
        "to": ["email@example.com"],
        "subject": "Email subject",
        "body": "<html>Email body</html>",
        "cc": ["cc@example.com"],  # optional
        "bcc": ["bcc@example.com"],  # optional
        "schedule_time": "2025-01-27T10:00:00Z"  # optional
    }
    """
    try:
        result = await zoho_mail.send_email(
            user_id=user_id,
            to=data.get("to"),
            subject=data.get("subject"),
            body=data.get("body"),
            cc=data.get("cc"),
            bcc=data.get("bcc"),
            schedule_time=data.get("schedule_time")
        )
        return result
    except Exception as e:
        logger.error(f"Error sending email: {str(e)}")
        raise HTTPException(status_code=500, detail=str(e))

@api_router.post("/zoho/mail/send-bulk")
async def send_bulk_zoho_mail(data: Dict[str, Any], user_id: str = "default_user"):
    """
    Send bulk personalized emails.

    Expected data:
    {
        "recipients": [
            {"email": "john@example.com", "name": "John", "company": "Acme"},
            {"email": "jane@example.com", "name": "Jane", "company": "TechCorp"}
        ],
        "subject_template": "Hello {name}!",
        "body_template": "<p>Hi {name}, Special offer for {company}!</p>"
    }
    """
    try:
        result = await zoho_mail.send_bulk_email(
            user_id=user_id,
            recipients=data.get("recipients"),
            subject_template=data.get("subject_template"),
            body_template=data.get("body_template")
        )
        return result
    except Exception as e:
        logger.error(f"Error sending bulk email: {str(e)}")
        raise HTTPException(status_code=500, detail=str(e))

@api_router.get("/zoho/mail/messages")
async def get_zoho_messages(folder_id: str = "1", page: int = 1, limit: int = 20, user_id: str = "default_user"):
    """Get messages from Zoho Mail folder."""
    try:
        result = await zoho_mail.get_messages(folder_id, page, limit, user_id)
        return result
    except Exception as e:
        logger.error(f"Error getting messages: {str(e)}")
        raise HTTPException(status_code=500, detail=str(e))

# ==================== Zoho Campaigns Endpoints ====================

@api_router.post("/zoho/campaigns/mailing-lists")
async def create_mailing_list(data: Dict[str, Any], user_id: str = "default_user"):
    """Create mailing list in Zoho Campaigns."""
    try:
        result = await zoho_campaigns.create_mailing_list(
            list_name=data.get("list_name"),
            list_description=data.get("description", ""),
            user_id=user_id
        )
        return result
    except Exception as e:
        logger.error(f"Error creating mailing list: {str(e)}")
        raise HTTPException(status_code=500, detail=str(e))

@api_router.post("/zoho/campaigns/email-campaign")
async def create_email_campaign(data: Dict[str, Any], user_id: str = "default_user"):
    """Create email campaign in Zoho Campaigns."""
    try:
        result = await zoho_campaigns.create_campaign(
            campaign_name=data.get("campaign_name"),
            list_key=data.get("list_key"),
            subject=data.get("subject"),
            from_email=data.get("from_email"),
            html_content=data.get("html_content"),
            user_id=user_id
        )
        return result
    except Exception as e:
        logger.error(f"Error creating email campaign: {str(e)}")
        raise HTTPException(status_code=500, detail=str(e))

@api_router.post("/zoho/campaigns/send")
async def send_campaign(data: Dict[str, Any], user_id: str = "default_user"):
    """Send or schedule email campaign."""
    try:
        result = await zoho_campaigns.send_campaign(
            campaign_key=data.get("campaign_key"),
            schedule_time=data.get("schedule_time"),
            user_id=user_id
        )
        return result
    except Exception as e:
        logger.error(f"Error sending campaign: {str(e)}")
        raise HTTPException(status_code=500, detail=str(e))

@api_router.get("/zoho/campaigns/{campaign_key}/stats")
async def get_campaign_stats(campaign_key: str, user_id: str = "default_user"):
    """Get campaign statistics."""
    try:
        result = await zoho_campaigns.get_campaign_statistics(campaign_key, user_id)
        return result
    except Exception as e:
        logger.error(f"Error getting campaign stats: {str(e)}")
        raise HTTPException(status_code=500, detail=str(e))

# ==================== Zoho Analytics Endpoints ====================

@api_router.post("/zoho/analytics/workspace")
async def create_analytics_workspace(data: Dict[str, Any], user_id: str = "default_user"):
    """Create workspace in Zoho Analytics."""
    try:
        result = await zoho_analytics.create_workspace(
            workspace_name=data.get("workspace_name"),
            description=data.get("description", ""),
            user_id=user_id
        )
        return result
    except Exception as e:
        logger.error(f"Error creating workspace: {str(e)}")
        raise HTTPException(status_code=500, detail=str(e))

@api_router.post("/zoho/analytics/import-data")
async def import_analytics_data(data: Dict[str, Any], user_id: str = "default_user"):
    """Import data to Zoho Analytics."""
    try:
        result = await zoho_analytics.import_data(
            workspace_id=data.get("workspace_id"),
            table_name=data.get("table_name"),
            data=data.get("data"),
            import_type=data.get("import_type", "append"),
            user_id=user_id
        )
        return result
    except Exception as e:
        logger.error(f"Error importing data: {str(e)}")
        raise HTTPException(status_code=500, detail=str(e))

@api_router.post("/zoho/analytics/create-chart")
async def create_analytics_chart(data: Dict[str, Any], user_id: str = "default_user"):
    """Create chart in Zoho Analytics."""
    try:
        result = await zoho_analytics.create_chart(
            workspace_id=data.get("workspace_id"),
            view_name=data.get("view_name"),
            chart_config=data.get("chart_config"),
            user_id=user_id
        )
        return result
    except Exception as e:
        logger.error(f"Error creating chart: {str(e)}")
        raise HTTPException(status_code=500, detail=str(e))

@api_router.get("/zoho/analytics/chart/{view_id}/data")
async def get_chart_data(workspace_id: str, view_id: str, user_id: str = "default_user"):
    """Get chart data from Zoho Analytics."""
    try:
        result = await zoho_analytics.get_chart_data(workspace_id, view_id, user_id)
        return result
    except Exception as e:
        logger.error(f"Error getting chart data: {str(e)}")
        raise HTTPException(status_code=500, detail=str(e))

# ==================== Social Media Integration Endpoints ====================

@api_router.get("/social-media/facebook/connect")
async def facebook_connect(user_id: str = "default_user"):
    """Initiate Facebook OAuth connection."""
    try:
        state = str(uuid.uuid4())
        auth_url = await social_media_integration.get_facebook_oauth_url(
            client_id=os.environ.get('FACEBOOK_APP_ID'),
            redirect_uri=os.environ.get('FACEBOOK_REDIRECT_URI'),
            state=state
        )
        return {
            "status": "success",
            "authorization_url": auth_url,
            "state": state
        }
    except Exception as e:
        logger.error(f"Error initiating Facebook OAuth: {str(e)}")
        raise HTTPException(status_code=500, detail=str(e))

@api_router.get("/social-media/facebook/callback")
async def facebook_callback(code: str, state: str):
    """Handle Facebook OAuth callback."""
    try:
        token_result = await social_media_integration.exchange_facebook_code(
            code=code,
            client_id=os.environ.get('FACEBOOK_APP_ID'),
            client_secret=os.environ.get('FACEBOOK_APP_SECRET'),
            redirect_uri=os.environ.get('FACEBOOK_REDIRECT_URI')
        )

        if token_result.get("status") == "success":
            # Save credentials
            await social_media_integration.save_credentials(
                user_id="default_user",
                platform="facebook",
                credentials={"access_token": token_result.get("access_token")},
                auth_type="oauth"
            )

            return RedirectResponse(
                url=f"{os.environ.get('REACT_APP_FRONTEND_URL', 'http://localhost:3000')}/settings?facebook=connected"
            )
        else:
            return RedirectResponse(
                url=f"{os.environ.get('REACT_APP_FRONTEND_URL', 'http://localhost:3000')}/settings?facebook=error"
            )
    except Exception as e:
        logger.error(f"Facebook OAuth callback error: {str(e)}")
        return RedirectResponse(
            url=f"{os.environ.get('REACT_APP_FRONTEND_URL', 'http://localhost:3000')}/settings?facebook=error"
        )

@api_router.post("/social-media/credentials")
async def save_social_credentials(data: Dict[str, Any]):
    """
    Save social media credentials.

    Expected data:
    {
        "user_id": "user123",
        "platform": "facebook|instagram",
        "credentials": {"access_token": "..."} or {"username": "...", "password": "..."},
        "auth_type": "oauth|password"
    }
    """
    try:
        result = await social_media_integration.save_credentials(
            user_id=data.get("user_id", "default_user"),
            platform=data.get("platform"),
            credentials=data.get("credentials"),
            auth_type=data.get("auth_type", "oauth")
        )
        return result
    except Exception as e:
        logger.error(f"Error saving credentials: {str(e)}")
        raise HTTPException(status_code=500, detail=str(e))

@api_router.get("/social-media/facebook/pages")
async def get_facebook_pages(user_id: str = "default_user"):
    """Get user's Facebook pages."""
    try:
        result = await social_media_integration.get_user_pages(user_id)
        return result
    except Exception as e:
        logger.error(f"Error getting Facebook pages: {str(e)}")
        raise HTTPException(status_code=500, detail=str(e))

@api_router.get("/social-media/instagram/accounts")
async def get_instagram_accounts(user_id: str = "default_user"):
    """Get user's Instagram Business accounts."""
    try:
        result = await social_media_integration.get_instagram_accounts(user_id)
        return result
    except Exception as e:
        logger.error(f"Error getting Instagram accounts: {str(e)}")
        raise HTTPException(status_code=500, detail=str(e))

@api_router.delete("/social-media/credentials/{platform}")
async def delete_social_credentials(platform: str, user_id: str = "default_user"):
    """Disconnect social media account."""
    try:
        result = await social_media_integration.delete_credentials(user_id, platform)
        return result
    except Exception as e:
        logger.error(f"Error deleting credentials: {str(e)}")
        raise HTTPException(status_code=500, detail=str(e))

@api_router.post("/social-media/facebook/post")
async def post_to_facebook(data: Dict[str, Any]):
    """
    Post to Facebook page.

    Expected data:
    {
        "user_id": "user123",
        "message": "Post content",
        "image_url": "https://...",  # optional
        "link": "https://...",  # optional
        "page_id": "page123"  # optional
    }
    """
    try:
        result = await social_media_integration.post_to_facebook(
            user_id=data.get("user_id", "default_user"),
            message=data.get("message"),
            page_id=data.get("page_id"),
            image_url=data.get("image_url"),
            link=data.get("link")
        )
        return result
    except Exception as e:
        logger.error(f"Error posting to Facebook: {str(e)}")
        raise HTTPException(status_code=500, detail=str(e))

@api_router.post("/social-media/instagram/post")
async def post_to_instagram(data: Dict[str, Any]):
    """
    Post to Instagram Business account.

    Expected data:
    {
        "user_id": "user123",
        "image_url": "https://...",  # required
        "caption": "Post caption",
        "instagram_account_id": "insta123"  # required
    }
    """
    try:
        result = await social_media_integration.post_to_instagram(
            user_id=data.get("user_id", "default_user"),
            image_url=data.get("image_url"),
            caption=data.get("caption"),
            instagram_account_id=data.get("instagram_account_id")
        )
        return result
    except Exception as e:
        logger.error(f"Error posting to Instagram: {str(e)}")
        raise HTTPException(status_code=500, detail=str(e))

@api_router.post("/social-media/ai-post")
async def ai_generate_and_post(data: Dict[str, Any]):
    """
    Generate content with AI and post to social media.

    Expected data:
    {
        "user_id": "user123",
        "prompt": "Create Instagram post about our new product",
        "platform": "facebook|instagram",
        "auto_post": true,
        "page_id": "page123",  # for Facebook
        "instagram_account_id": "insta123"  # for Instagram
    }
    """
    try:
        # Generate content using SocialMediaAgent
        content_result = await social_media_agent.execute({
            "task_id": str(uuid.uuid4()),
            "user_message": data.get("prompt"),
            "campaign_brief": {"product": "AI-generated post", "target_audience": "General"}
        })

        # Extract posting content
        if data.get("auto_post"):
            post_result = await social_media_agent.post_to_platform(
                user_id=data.get("user_id", "default_user"),
                platform=data.get("platform"),
                content={
                    "message": content_result.get("content", {}).get("caption", ""),
                    "image_url": data.get("image_url"),
                    "hashtags": content_result.get("hashtag_strategy", {}).get("brand_hashtags", [])
                }
            )

            return {
                "status": "success",
                "generated_content": content_result,
                "post_result": post_result
            }
        else:
            return {
                "status": "success",
                "generated_content": content_result,
                "message": "Content generated. Use /post endpoint to publish."
            }

    except Exception as e:
        logger.error(f"Error in AI post: {str(e)}")
        raise HTTPException(status_code=500, detail=str(e))

# ==================== Social Media OAuth & Connection ====================

@api_router.get("/social/connect/{platform}")
async def get_social_oauth_url(
    platform: str,
    user_id: str = Query("default_user"),
    redirect_uri: str = Query(None)
):
    """
    Get OAuth authorization URL for social media platform
    Platforms: facebook, instagram, twitter, linkedin
    """
    try:
        if not redirect_uri:
            redirect_uri = f"{os.getenv('REACT_APP_FRONTEND_URL', 'http://localhost:3000')}/api/social/callback/{platform}"

        result = await unified_social_service.get_auth_url(
            platform=platform,
            user_id=user_id,
            redirect_uri=redirect_uri
        )

        return result
    except Exception as e:
        logger.error(f"Error getting OAuth URL for {platform}: {str(e)}")
        raise HTTPException(status_code=500, detail=str(e))

@api_router.get("/social/callback/{platform}")
async def handle_social_oauth_callback(
    platform: str,
    code: str = Query(None),
    state: str = Query(None),
    error: str = Query(None)
):
    """
    Handle OAuth callback from social media platforms
    """
    try:
        frontend_url = os.getenv('REACT_APP_FRONTEND_URL', 'http://localhost:3000')

        if error:
            return HTMLResponse(
                content=f"""
                <html>
                    <head><title>Connection Failed</title></head>
                    <body style="font-family: Arial; padding: 50px; text-align: center;">
                        <h2 style="color: #dc3545;">Connection Failed</h2>
                        <p>Error: {error}</p>
                        <p>Redirecting...</p>
                        <script>
                            setTimeout(function() {{
                                window.location.href = "{frontend_url}/settings?error={error}";
                            }}, 2000);
                        </script>
                    </body>
                </html>
                """,
                status_code=200
            )

        if not code or not state:
            return HTMLResponse(
                content=f"""
                <html>
                    <head><title>Connection Failed</title></head>
                    <body style="font-family: Arial; padding: 50px; text-align: center;">
                        <h2 style="color: #dc3545;">Connection Failed</h2>
                        <p>Missing required parameters</p>
                        <p>Redirecting...</p>
                        <script>
                            setTimeout(function() {{
                                window.location.href = "{frontend_url}/settings?error=missing_params";
                            }}, 2000);
                        </script>
                    </body>
                </html>
                """,
                status_code=200
            )

        # Validate state and exchange code for tokens
        state_validation = await oauth_manager.validate_state(state, platform)

        if not state_validation['valid']:
            return HTMLResponse(
                content=f"""
                <html>
                    <head><title>Connection Failed</title></head>
                    <body style="font-family: Arial; padding: 50px; text-align: center;">
                        <h2 style="color: #dc3545;">Connection Failed</h2>
                        <p>Invalid or expired state</p>
                        <p>Redirecting...</p>
                        <script>
                            setTimeout(function() {{
                                window.location.href = "{frontend_url}/settings?error=invalid_state";
                            }}, 2000);
                        </script>
                    </body>
                </html>
                """,
                status_code=200
            )

        user_id = state_validation['user_id']
        redirect_uri = state_validation['redirect_uri']

        # Exchange code for tokens
        result = await unified_social_service.handle_oauth_callback(
            platform=platform,
            code=code,
            state=state,
            user_id=user_id
        )

        if result['success']:
            return HTMLResponse(
                content=f"""
                <html>
                    <head><title>{platform.title()} Connected</title></head>
                    <body style="font-family: Arial; padding: 50px; text-align: center;">
                        <h2 style="color: #28a745;">✅ {platform.title()} Connected Successfully!</h2>
                        <p>Your {platform} account has been connected.</p>
                        <p>Redirecting...</p>
                        <script>
                            setTimeout(function() {{
                                window.location.href = "{frontend_url}/settings?connected={platform}";
                            }}, 1500);
                        </script>
                    </body>
                </html>
                """,
                status_code=200
            )
        else:
            return HTMLResponse(
                content=f"""
                <html>
                    <head><title>Connection Failed</title></head>
                    <body style="font-family: Arial; padding: 50px; text-align: center;">
                        <h2 style="color: #dc3545;">Connection Failed</h2>
                        <p>{result.get('error', 'Unknown error')}</p>
                        <p>Redirecting...</p>
                        <script>
                            setTimeout(function() {{
                                window.location.href = "{frontend_url}/settings?error=connection_failed";
                            }}, 2000);
                        </script>
                    </body>
                </html>
                """,
                status_code=200
            )

    except Exception as e:
        logger.error(f"Error in OAuth callback for {platform}: {str(e)}")
        frontend_url = os.getenv('REACT_APP_FRONTEND_URL', 'http://localhost:3000')
        return HTMLResponse(
            content=f"""
            <html>
                <head><title>Connection Error</title></head>
                <body style="font-family: Arial; padding: 50px; text-align: center;">
                    <h2 style="color: #dc3545;">Connection Error</h2>
                    <p>An error occurred: {str(e)}</p>
                    <p>Redirecting...</p>
                    <script>
                        setTimeout(function() {{
                            window.location.href = "{frontend_url}/settings?error=server_error";
                        }}, 2000);
                    </script>
                </body>
            </html>
            """,
            status_code=200
        )

@api_router.get("/social/accounts")
async def get_connected_accounts(
    user_id: str = Query("default_user"),
    platform: str = Query(None)
):
    """
    Get all connected social media accounts for a user
    """
    try:
        result = await unified_social_service.get_connected_accounts(
            user_id=user_id,
            platform=platform
        )
        return result
    except Exception as e:
        logger.error(f"Error getting connected accounts: {str(e)}")
        raise HTTPException(status_code=500, detail=str(e))

@api_router.delete("/social/accounts/{account_id}")
async def disconnect_social_account(
    account_id: str,
    user_id: str = Query("default_user")
):
    """
    Disconnect a social media account
    """
    try:
        result = await unified_social_service.disconnect_account(
            account_id=account_id,
            user_id=user_id
        )
        return result
    except Exception as e:
        logger.error(f"Error disconnecting account: {str(e)}")
        raise HTTPException(status_code=500, detail=str(e))

# ==================== Enhanced Social Media Posting ====================

@api_router.post("/social/post")
async def post_to_social_media(data: Dict[str, Any]):
    """
    Post content to a single social media account

    Expected data:
    {
        "account_id": "account123",
        "content": {
            "text": "Post text",
            "image_url": "https://...", (optional)
            "video_url": "https://...", (optional)
            "link": "https://..." (optional)
        },
        "user_id": "user123"
    }
    """
    try:
        result = await unified_social_service.post_to_platform(
            account_id=data.get('account_id'),
            content=data.get('content'),
            user_id=data.get('user_id', 'default_user')
        )
        return result
    except Exception as e:
        logger.error(f"Error posting to social media: {str(e)}")
        raise HTTPException(status_code=500, detail=str(e))

@api_router.post("/social/post/multiple")
async def post_to_multiple_accounts(data: Dict[str, Any]):
    """
    Post same content to multiple social media accounts

    Expected data:
    {
        "account_ids": ["account1", "account2"],
        "content": {
            "text": "Post text",
            "image_url": "https://...", (optional)
        },
        "user_id": "user123"
    }
    """
    try:
        result = await unified_social_service.post_to_multiple(
            account_ids=data.get('account_ids', []),
            content=data.get('content'),
            user_id=data.get('user_id', 'default_user')
        )
        return result
    except Exception as e:
        logger.error(f"Error posting to multiple accounts: {str(e)}")
        raise HTTPException(status_code=500, detail=str(e))

@api_router.post("/social/post/schedule")
async def schedule_social_post(data: Dict[str, Any]):
    """
    Schedule a post for later

    Expected data:
    {
        "account_ids": ["account1", "account2"],
        "content": {
            "text": "Post text",
            "image_url": "https://..."
        },
        "scheduled_time": "2024-01-20T15:30:00Z",
        "user_id": "user123"
    }
    """
    try:
        scheduled_time = datetime.fromisoformat(data.get('scheduled_time').replace('Z', '+00:00'))

        result = await job_scheduler.schedule_post(
            user_id=data.get('user_id', 'default_user'),
            account_ids=data.get('account_ids', []),
            content=data.get('content'),
            scheduled_time=scheduled_time,
            metadata=data.get('metadata')
        )
        return result
    except Exception as e:
        logger.error(f"Error scheduling post: {str(e)}")
        raise HTTPException(status_code=500, detail=str(e))

# ==================== Social Media Analytics ====================

@api_router.get("/social/analytics/{platform}/{account_id}")
async def get_social_analytics(
    platform: str,
    account_id: str,
    post_id: str = Query(None),
    date_from: str = Query(None),
    date_to: str = Query(None)
):
    """
    Get analytics for social media account or specific post
    """
    try:
        date_from_obj = datetime.fromisoformat(date_from) if date_from else None
        date_to_obj = datetime.fromisoformat(date_to) if date_to else None

        if platform == 'facebook':
            result = await analytics_aggregator.fetch_facebook_insights(
                account_id=account_id,
                post_id=post_id,
                date_from=date_from_obj,
                date_to=date_to_obj
            )
        elif platform == 'instagram':
            result = await analytics_aggregator.fetch_instagram_insights(
                account_id=account_id,
                post_id=post_id,
                date_from=date_from_obj,
                date_to=date_to_obj
            )
        elif platform == 'twitter':
            result = await analytics_aggregator.fetch_twitter_analytics(
                account_id=account_id,
                tweet_id=post_id
            )
        elif platform == 'linkedin':
            result = await analytics_aggregator.fetch_linkedin_analytics(
                account_id=account_id,
                post_id=post_id
            )
        else:
            raise HTTPException(status_code=400, detail=f"Unsupported platform: {platform}")

        return result
    except Exception as e:
        logger.error(f"Error fetching analytics: {str(e)}")
        raise HTTPException(status_code=500, detail=str(e))

@api_router.get("/social/analytics/aggregate")
async def get_aggregated_analytics(
    user_id: str = Query("default_user"),
    date_from: str = Query(None),
    date_to: str = Query(None)
):
    """
    Get aggregated analytics from all connected platforms
    """
    try:
        date_from_obj = datetime.fromisoformat(date_from) if date_from else None
        date_to_obj = datetime.fromisoformat(date_to) if date_to else None

        result = await analytics_aggregator.aggregate_all_analytics(
            user_id=user_id,
            date_from=date_from_obj,
            date_to=date_to_obj
        )
        return result
    except Exception as e:
        logger.error(f"Error aggregating analytics: {str(e)}")
        raise HTTPException(status_code=500, detail=str(e))

@api_router.get("/social/analytics/history")
async def get_analytics_history(
    user_id: str = Query("default_user"),
    platform: str = Query(None),
    days: int = Query(30)
):
    """
    Get historical analytics data
    """
    try:
        result = await analytics_aggregator.get_analytics_history(
            user_id=user_id,
            platform=platform,
            days=days
        )
        return result
    except Exception as e:
        logger.error(f"Error getting analytics history: {str(e)}")
        raise HTTPException(status_code=500, detail=str(e))

# ==================== Job Scheduler ====================

@api_router.get("/jobs/status/{job_id}")
async def get_job_status(job_id: str):
    """
    Get status of a scheduled job
    """
    try:
        result = await job_scheduler.get_job_status(job_id)
        return result
    except Exception as e:
        logger.error(f"Error getting job status: {str(e)}")
        raise HTTPException(status_code=500, detail=str(e))

@api_router.get("/jobs/user")
async def get_user_jobs(
    user_id: str = Query("default_user"),
    status: str = Query(None),
    job_type: str = Query(None)
):
    """
    Get all jobs for a user
    """
    try:
        result = await job_scheduler.get_user_jobs(
            user_id=user_id,
            status=status,
            job_type=job_type
        )
        return result
    except Exception as e:
        logger.error(f"Error getting user jobs: {str(e)}")
        raise HTTPException(status_code=500, detail=str(e))

@api_router.delete("/jobs/{job_id}")
async def cancel_job(job_id: str):
    """
    Cancel a scheduled job
    """
    try:
        result = await job_scheduler.cancel_job(job_id)
        return result
    except Exception as e:
        logger.error(f"Error cancelling job: {str(e)}")
        raise HTTPException(status_code=500, detail=str(e))

@api_router.get("/jobs/scheduler/status")
async def get_scheduler_status():
    """
    Get job scheduler status
    """
    try:
        result = await job_scheduler.get_scheduler_status()
        return result
    except Exception as e:
        logger.error(f"Error getting scheduler status: {str(e)}")
        raise HTTPException(status_code=500, detail=str(e))

@api_router.post("/jobs/scheduler/start")
async def start_scheduler():
    """
    Start the job scheduler
    """
    try:
        result = await job_scheduler.start()
        return result
    except Exception as e:
        logger.error(f"Error starting scheduler: {str(e)}")
        raise HTTPException(status_code=500, detail=str(e))

@api_router.post("/jobs/scheduler/stop")
async def stop_scheduler():
    """
    Stop the job scheduler
    """
    try:
        result = await job_scheduler.stop()
        return result
    except Exception as e:
        logger.error(f"Error stopping scheduler: {str(e)}")
        raise HTTPException(status_code=500, detail=str(e))

# ==================== Dashboard & Token Management ====================

@api_router.get("/dashboard/overview")
async def get_dashboard_overview(user_id: str = Query("default_user")):
    """
    Get complete dashboard overview with all metrics
    """
    try:
        # Get token status
        token_status = await oauth_manager.get_token_status(user_id)

        # Get connected accounts
        accounts_result = await unified_social_service.get_connected_accounts(user_id)

        # Get recent jobs
        jobs_result = await job_scheduler.get_user_jobs(user_id, status='pending')

        # Get aggregated analytics (last 30 days)
        analytics_result = await analytics_aggregator.aggregate_all_analytics(
            user_id=user_id,
            date_from=datetime.utcnow() - timedelta(days=30),
            date_to=datetime.utcnow()
        )

        return {
            'success': True,
            'user_id': user_id,
            'token_status': token_status,
            'connected_accounts': accounts_result.get('accounts', []),
            'pending_jobs': jobs_result.get('jobs', []),
            'analytics': analytics_result.get('data', {}) if analytics_result.get('success') else {}
        }
    except Exception as e:
        logger.error(f"Error getting dashboard overview: {str(e)}")
        raise HTTPException(status_code=500, detail=str(e))

@api_router.post("/tokens/refresh")
async def refresh_tokens(
    user_id: str = Query("default_user"),
    platform: str = Query(None)
):
    """
    Manually refresh access tokens
    """
    try:
        if platform:
            # Refresh specific platform (social media)
            account_result = await unified_social_service.get_connected_accounts(user_id, platform)
            if account_result['success'] and account_result['accounts']:
                account_id = account_result['accounts'][0]['account_id']
                result = await oauth_manager.refresh_social_token(account_id, platform)
            else:
                raise HTTPException(status_code=404, detail="No account found for platform")
        else:
            # Refresh all expiring tokens
            result = await oauth_manager.refresh_expiring_tokens(hours_threshold=24)

        return result
    except Exception as e:
        logger.error(f"Error refreshing tokens: {str(e)}")
        raise HTTPException(status_code=500, detail=str(e))

@api_router.get("/tokens/status")
async def get_token_status(user_id: str = Query("default_user")):
    """
    Get status of all tokens for a user
    """
    try:
        result = await oauth_manager.get_token_status(user_id)
        return result
    except Exception as e:
        logger.error(f"Error getting token status: {str(e)}")
        raise HTTPException(status_code=500, detail=str(e))

# ==================== Health Check ====================

@api_router.get("/health")
async def health_check():
    """Health check endpoint."""
    try:
        # Check MongoDB connection
        await db.command('ping')
        
        return {
            "status": "healthy",
            "database": "connected",
            "agents": list(orchestrator.agents.keys())
        }
    except Exception as e:
        return {
            "status": "unhealthy",
            "error": str(e)
        }

@api_router.get("/")
async def root():
    return {
        "message": "AI Marketing Automation Platform API",
        "version": "1.0.0",
        "agents": list(orchestrator.agents.keys())
    }

# Include router
app.include_router(api_router)

# CORS middleware
app.add_middleware(
    CORSMiddleware,
    allow_credentials=True,
    allow_origins=os.environ.get('CORS_ORIGINS', '*').split(','),
    allow_methods=["*"],
    allow_headers=["*"],
)

@app.on_event("startup")
async def startup_db_client():
    """Initialize database and services on startup."""
    await initialize_database()

    # Start job scheduler
    logger.info("Starting job scheduler...")
    await job_scheduler.start()

    logger.info("✅ Application startup complete")

@app.on_event("shutdown")
async def shutdown_db_client():
    """Shutdown services and database."""
    # Stop job scheduler
    logger.info("Stopping job scheduler...")
    await job_scheduler.stop()

    # Close database connection
    client.close()
    logger.info("Application shutdown complete")

# ==================== Authentication Endpoints ====================

class SignupRequest(BaseModel):
    email: str
    password: str
    full_name: str
    company_name: Optional[str] = None

class LoginRequest(BaseModel):
    email: str
    password: str

@api_router.post("/auth/signup")
async def signup(request: SignupRequest):
    result = await auth_service.signup(
        email=request.email,
        password=request.password,
        full_name=request.full_name,
        company_name=request.company_name
    )
    return result

@api_router.post("/auth/login")
async def login(request: LoginRequest):
    result = await auth_service.login(request.email, request.password)
    return result

@api_router.post("/auth/logout")
async def logout(token: str):
    result = await auth_service.logout(token)
    return result

@api_router.get("/credits/balance")
async def get_credits_balance(tenant_id: str):
    tenant = await tenant_service.get_tenant(tenant_id)
    if not tenant:
        raise HTTPException(status_code=404, detail="Tenant not found")
    return {"status": "success", "credits_balance": tenant["credits_balance"], "plan_type": tenant["plan_type"]}

@api_router.get("/credits/usage")
async def get_usage_summary(tenant_id: str, days: int = 30):
    result = await credits_service.get_usage_summary(tenant_id, days)
    return result

@api_router.get("/credits/history")
async def get_transaction_history(tenant_id: str):
    transactions = await credits_service.get_transaction_history(tenant_id)
    return {"status": "success", "transactions": transactions}

@api_router.get("/payment/packages")
async def get_packages():
    return payment_service.get_available_packages()

class CheckoutRequest(BaseModel):
    tenant_id: str
    package_name: str
    success_url: str
    cancel_url: str

@api_router.post("/payment/checkout")
async def create_checkout(request: CheckoutRequest):
    result = await payment_service.create_checkout_session(
        request.tenant_id, request.package_name, request.success_url, request.cancel_url
    )
    return result

class GoogleMapsScrapingRequest(BaseModel):
    tenant_id: str
    query: str
    location: str
    max_results: int = 20

@api_router.post("/scraping/google-maps")
async def scrape_google_maps(request: GoogleMapsScrapingRequest):
    result = await scraping_service.scrape_google_maps(
        request.tenant_id, request.query, request.location, request.max_results
    )
    return result

class WebsiteScrapingRequest(BaseModel):
    tenant_id: str
    url: str
    extract_emails: bool = True
    extract_phones: bool = True
    extract_links: bool = False

@api_router.post("/scraping/website")
async def scrape_website(request: WebsiteScrapingRequest):
    result = await scraping_service.scrape_website(
        request.tenant_id, request.url, request.extract_emails, 
        request.extract_phones, request.extract_links
    )
    return result

logger.info("✅ All API endpoints loaded")<|MERGE_RESOLUTION|>--- conflicted
+++ resolved
@@ -1314,14 +1314,12 @@
         )
 
         if result.get("status") == "success":
-<<<<<<< HEAD
             return RedirectResponse(
                 url=f"{os.environ.get('REACT_APP_FRONTEND_URL', 'http://localhost:3000')}/zoho-connections?zoho=connected"
             )
         else:
             return RedirectResponse(
                 url=f"{os.environ.get('REACT_APP_FRONTEND_URL', 'http://localhost:3000')}/zoho-connections?zoho=error"
-=======
             logger.info("✅ Zoho OAuth successful, tokens stored")
             return HTMLResponse(
                 content=f"""
@@ -1362,15 +1360,12 @@
                 </html>
                 """,
                 status_code=200
->>>>>>> d992b3c1
             )
 
     except Exception as e:
-<<<<<<< HEAD
         logger.error(f"Zoho OAuth callback error: {str(e)}")
         return RedirectResponse(
             url=f"{os.environ.get('REACT_APP_FRONTEND_URL', 'http://localhost:3000')}/zoho-connections?zoho=error"
-=======
         logger.error(f"Zoho OAuth callback error: {str(e)}", exc_info=True)
         return HTMLResponse(
             content=f"""
@@ -1389,7 +1384,6 @@
             </html>
             """,
             status_code=500
->>>>>>> d992b3c1
         )
 
 @api_router.get("/zoho/status")
